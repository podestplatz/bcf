import os
import sys
import urllib.request
import tempfile
import shutil
from enum import Enum
from urllib.error import URLError
<<<<<<< HEAD

from bcfplugin import TMPDIR as tempDir

from PySide2.QtWidgets import QMessageBox, QApplication


FREECAD = False
""" Set by BCFPlugin.py when running inside FreeCAD """

GUI = False
""" Set by BCFPlugin.py when running in Gui mode """
=======
from bcfplugin import FREECAD, GUI
>>>>>>> fffcb2d3

errorFile = None
""" File to print errors to """

errorFilePath = ""
""" Path of error file """

DEBUG = False
""" Enables debug outputs """

qApp = None
""" Reference to the current QApplication instance """

MMPI = 25.4
""" Millimeters per inch """

AUTHOR_FILE = "author.txt"
""" Name of the authors file, in which the email address will be stored once per
session """



class Verbosity(Enum):
    EVERYTHING = 1
    NODEBUG = 2
    IMPORTANTERRORS = 3
    INFODEBUG = 4

verbosity = Verbosity.EVERYTHING
if (verbosity == Verbosity.EVERYTHING or verbosity == Verbosity.INFODEBUG):
    # used to inspect the stack to get caller function and caller filename
    import inspect


class Schema(Enum):
    EXTENSION = 1
    VISINFO = 2 # viewpoint info
    MARKUP = 3
    PROJECT = 4
    VERSION = 5

__schemaSrc = "https://raw.githubusercontent.com/buildingSMART/BCF-XML/{0}/{1}Schemas/{2}"
__schemaVersion = "release_2_1"
""" Names of the schema files necessary """
__schemaNames = {
        Schema.EXTENSION: "extensions.xsd",
        Schema.PROJECT: "project.xsd",
        Schema.MARKUP: "markup.xsd",
        Schema.VERSION: "version.xsd",
        Schema.VISINFO: "visinfo.xsd"
        }

""" URLs of the schema files, from where they can be retrieved """
__schemaUrls = {
        Schema.EXTENSION: __schemaSrc.format(__schemaVersion,
            "Extension%20",
            __schemaNames[Schema.EXTENSION]),
        Schema.PROJECT: __schemaSrc.format(__schemaVersion,
            "",
            __schemaNames[Schema.PROJECT]),
        Schema.MARKUP: __schemaSrc.format(__schemaVersion,
            "",
            __schemaNames[Schema.MARKUP]),
        Schema.VERSION: __schemaSrc.format(__schemaVersion,
            "",
            __schemaNames[Schema.VERSION]),
        Schema.VISINFO: __schemaSrc.format(__schemaVersion,
            "",
            __schemaNames[Schema.VISINFO])}

""" Specifies the name of the directory in which the schema files are stored """
schemaDir = "schemas"
""" Holds the paths of the schema files in the plugin directory. Gets set during runtime """
schemaPaths = {} # during runtime this will be a map like __schemaUrls


def getSystemTmp(createNew: bool = False):

    """ Creates a temporary directory on first call or if `createNew` is set.

    On subsequent calls the temp dir that was created latest is returned
    """

    global tempDir

    if createNew or tempDir is None:
        print("Create new temp dir")
        tempDir = tempfile.TemporaryDirectory()

    return tempDir.name


def printErr(msg, toFile=False):

    """ Print msg to stderr """

    if not (verbosity == Verbosity.EVERYTHING or
            verbosity == Verbosity.NODEBUG or
            verbosity == Verbosity.IMPORTANTERRORS):
        return

    errmsg = "[ERROR] {}".format(msg)
    if FREECAD:
        import FreeCAD
        FreeCAD.Console.PrintError("{}\n".format(errmsg))
    else:
        print(errmsg, file=sys.stderr)


def printInfo(msg):

    """ Print informative message to the user """

    infomsg = "[INFO] {}".format(msg)
    if FREECAD:
        import FreeCAD
        FreeCAD.Console.PrintMessage("{}\n".format(infomsg))
    else:
        print(infomsg)


def printErrorList(errors, toFile=False):

    """ Print every error message from errors """

    if (verbosity == Verbosity.IMPORTANTERRORS or
            verbosity == Verbosity.INFODEBUG):
        return

    for error in errors:
        printErr(error, toFile)


def showError(msg):

    msgBox = QMessageBox()
    msgBox.critical(None, "ERROR", msg)


def debug(msg):

    """ Prints msg to the default output.

    Default output is determined by FREECAD, if it is set to True then FreeCAD's
    output system is used, Otherwise all messages are printed to stdout/stderr.
    In addition to the message the name of the calling file, as well as the
    functionname of the function that invoked debug is printed, to give context
    to the message.
    """

    allowedModules = [ "project.py", "programmaticInterface.py",
            "plugin_view.py", "plugin_model.py", "plugin_delegate.py",
            "interface_tests.py", "modification.py", "writer.py" ]

    if not (verbosity == Verbosity.EVERYTHING or
            verbosity == Verbosity.INFODEBUG):
        return

    callerStackFrame = inspect.stack()[1]
    callerModule = inspect.getmodule(callerStackFrame[0])
    callerModuleName = os.path.basename(callerModule.__file__)
    if not callerModuleName in allowedModules:
        return

    callerName = inspect.stack()[1].function
    debugmsg = "[DEBUG]{}:{}(): {}".format(callerModuleName, callerName, msg)
    if FREECAD:
        import FreeCAD
        FreeCAD.Console.PrintMessage("{}\n".format(debugmsg))
    else:
        print(debugmsg)


def printMembers(element):
    for property, value in vars(element).items():
        debug("{}.{}={}".format(element.__class__.__name__, property, value))


def getCurrentQScreen():

    """ Return a reference to the QScreen object associated with the screen the
    application is currently running on. """

    global qApp

    if GUI and False:
        import FreeCADGui
        return FreeCADGui.getMainWindow()

    # if running entirely outside of FreeCAD use QApplication to get the screen
    elif not FREECAD or GUI:
        from PySide2.QtWidgets import QMessageBox, QApplication

        desktop = QApplication.desktop()
        screenNumber = desktop.screenNumber()

        return QApplication.screens()[screenNumber]

    else:
        return None


def isAuthorSet():

    """ Checks for author.txt file in temp directory.

    author.txt will be filled once per session with the email address of the
    author. It is then used as value for the "ModifiedAuthor" fields in the data
    model.
    """

    authorsPath = os.path.join(getSystemTmp(), AUTHOR_FILE)
    if os.path.exists(authorsPath):
        return True
    return False


def setAuthor(author: str):

    """ Creates the authors file in the temporary directory with `author` as
    content.

    If the file already exists, then the file is just overwritten.
    """

    authorsPath = os.path.join(getSystemTmp(), AUTHOR_FILE)
    with open(authorsPath, "w") as f:
        f.write(author)


def getAuthor():

    """ Reads the contents of AUTHORS_FILE and returns its contents.

    If the file does not exist `None` is returned. This function assumes that
    the file only contains one line, without a line break, containing the
    author's email.
    """

    authorsPath = os.path.join(getSystemTmp(), AUTHOR_FILE)
    if not os.path.exists(authorsPath):
        return None

    author = ""
    with open(authorsPath, "r") as f:
        author = f.read()

    return author


def retrieveWebFile(schema: Schema, storePath: str):

    """
    Tries to retrieve the XML Schema Definition file, identified by `schema`
    from the url stored in `__schemaUrls`. If the file could be loaded it is
    stored at `storePath`.
    Returns `None` if an error occurs or the path of the written file if
    successful.
    """

    fileUrl = __schemaUrls[schema]
    try:
        with urllib.request.urlopen(fileUrl) as response:
            schemaContent = response.read()
            with open(storePath, "wb+") as file:
                file.write(schemaContent)
    except URLError as e:
        print("Here is the stack trace {}".format(str(e)), file=sys.stderr)
        print("Could not retrieve {}".format(fileUrl), file=sys.stderr)
        return None
    except Exception as e:
        print("Error occured: {}".format(str(e)), file=sys.stderr)
        return None
    else:
        return storePath


def downloadToDir(dirPath: str):

    """
    Downloads all schema files, specified in `__schemaUrls` to the specified
    directory `dirPath`
    """

    projectSchemaPath = retrieveWebFile(Schema.PROJECT,
            os.path.join(dirPath, "project.xsd"))
    extensionsSchemaPath = retrieveWebFile(Schema.EXTENSION,
            os.path.join(dirPath, "extensions.xsd"))
    markupSchemaPath = retrieveWebFile(Schema.MARKUP,
            os.path.join(dirPath, "markup.xsd"))
    versionSchemaPath = retrieveWebFile(Schema.VERSION,
            os.path.join(dirPath, "version.xsd"))
    visinfoSchemaPath = retrieveWebFile(Schema.VISINFO,
            os.path.join(dirPath, "visinfo.xsd"))

    return (projectSchemaPath, extensionsSchemaPath,
            markupSchemaPath, versionSchemaPath,
            visinfoSchemaPath)


def getDirectories(topDir: str):

    """
    Returns a list of all directories that are subdirectories of `topDir`.
    """

    subdirs = list()
    for (dirpath, dirnames, filenames) in os.walk(topDir):
        subdirs = dirnames
        break
    return subdirs


def setSchemaPaths(rootPath: str):

    """
    Fill `schemaPaths` with the paths of the respective schema file, located in
    `rootPath/schema`
    """

    global schemaPaths

    schemaDirPath = os.path.join(rootPath, schemaDir)

    schemaPaths[Schema.EXTENSION] = os.path.join(schemaDirPath,
            __schemaNames[Schema.EXTENSION])
    schemaPaths[Schema.PROJECT] = os.path.join(schemaDirPath,
            __schemaNames[Schema.PROJECT])
    schemaPaths[Schema.MARKUP] = os.path.join(schemaDirPath,
            __schemaNames[Schema.MARKUP])
    schemaPaths[Schema.VERSION] = os.path.join(schemaDirPath,
            __schemaNames[Schema.VERSION])
    schemaPaths[Schema.VISINFO] = os.path.join(schemaDirPath,
            __schemaNames[Schema.VISINFO])


def updateSchemas(rootPath: str):

    """
    Schema files are located in PLUGIN_ROOT/src/schemas/.
    Here it is expected that `rootPath == PLUGIN_ROOT`.

    The above mentioned path is created if not present. All schema files will be
    retrieved using `retrieveWebFile` and stored in `rootPath/schemas`
    """

    schemaDirPath = os.path.join(rootPath, schemaDir)
    if not os.path.exists(schemaDirPath):
        os.mkdir(schemaDirPath)

    (projectSchemaPath, extensionsSchemaPath,\
        markupSchemaPath, versionSchemaPath,\
        visinfoSchemaPath) = downloadToDir(schemaDirPath)

    setSchemaPaths(rootPath)


def copySchemas(dstDir: str):

    """
    Copies the schema files, located in PLUGIN_ROOT/src/schemas/ to the given
    `dstDir` directory.

    If prior to this function call no schema files were downloaded, the download
    is automatically started.
    """

    rootPath = os.path.realpath(__file__)
    rootPath = rootPath.replace("util.py", "")
    schemaDirPath = os.path.join(rootPath, schemaDir)
    if not os.path.exists(schemaDirPath):
        updateSchemas(rootPath)
    else:
        setSchemaPaths(rootPath)

    dstSchemaPaths = {}
    for key in schemaPaths.keys():
        dstSchemaPaths[key] = os.path.join(dstDir, __schemaNames[key])
        shutil.copyfile(schemaPaths[key], os.path.join(dstDir, __schemaNames[key]))

    return (dstSchemaPaths[Schema.PROJECT], dstSchemaPaths[Schema.EXTENSION],
        dstSchemaPaths[Schema.MARKUP], dstSchemaPaths[Schema.VERSION],
        dstSchemaPaths[Schema.VISINFO])


def doesFileExistInProject(file: str):

    """ Check whether the `file` exists in the currently opened project.

    `file` is assumed to be a relative path, starting from the root of the
    BCFFile. Thus having a maximum depth of 2.
    """

    global tempdir

    fileAbsPath = os.path.join(tempdir, file)
    return os.path.exists(fileAbsPath)


class cd:

    """ Context manager for changing working directory """

    def __init__(self, newDir):
        self.newDir = os.path.expanduser(newDir)

    def __enter__(self):
        self.saveDir = os.getcwd()
        os.chdir(self.newDir)

    def __exit__(self, etype, value, traceback):
        os.chdir(self.saveDir)


if __name__ == "__main__":
    for key in __schemaUrls:
        retrieveWebFile(key, "test{}".format(str(key)))
    try:
        (valid, error) = schemaValidate("testSchema.PROJECT", "project.bcfp")
    except ValueError as e:
        print("One of the files does not exist. Here is the stack trace:\
                {}".format(str(e)))
    if valid:
        print("File is valid")
    else:
        print("File is not valid because:\n{}".format(error))<|MERGE_RESOLUTION|>--- conflicted
+++ resolved
@@ -5,21 +5,10 @@
 import shutil
 from enum import Enum
 from urllib.error import URLError
-<<<<<<< HEAD
-
-from bcfplugin import TMPDIR as tempDir
+from bcfplugin import FREECAD, GUI
+from bcfplugin import TMPDIR as tmpDir
 
 from PySide2.QtWidgets import QMessageBox, QApplication
-
-
-FREECAD = False
-""" Set by BCFPlugin.py when running inside FreeCAD """
-
-GUI = False
-""" Set by BCFPlugin.py when running in Gui mode """
-=======
-from bcfplugin import FREECAD, GUI
->>>>>>> fffcb2d3
 
 errorFile = None
 """ File to print errors to """
