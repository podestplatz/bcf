--- conflicted
+++ resolved
@@ -3,24 +3,17 @@
 excPath = os.path.dirname(os.path.realpath(__file__))
 sys.path.insert(0, excPath)
 
-<<<<<<< HEAD
-=======
+__all__ = ["programmaticInterface.py", "ui"]
+
 FREECAD = False
 """ Set by BCFPlugin.py when running inside FreeCAD """
 
 GUI = False
 """ Set by BCFPlugin.py when running in Gui mode """
 
-import util
-
->>>>>>> fffcb2d3
-__all__ = ["programmaticInterface.py", "ui"]
-
 TMPDIR = None
 """ Temp directory used by the plugin as working directory """
 
-FREECAD = False
-GUI = False
 
 def printErr(msg):
 
@@ -90,22 +83,10 @@
 except:
     pass
 else:
-<<<<<<< HEAD
-    import util
-    util.FREECAD = True
-=======
-    FreeCAD.Console.PrintMessage("set util.FREECAD\n")
->>>>>>> fffcb2d3
     FREECAD = True
     if FreeCAD.GuiUp:
         FreeCAD.Console.PrintMessage("set util.GUI\n")
         import FreeCADGui as FGui
-<<<<<<< HEAD
-        from PySide import QtCore, QtGui
-        util.GUI = True
-=======
-        #from PySide import QtCore, QtGui
->>>>>>> fffcb2d3
         GUI = True
 
 
